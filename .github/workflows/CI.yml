name: CI

on:
  pull_request: { }
  push:
    branches: main

env:
  CARGO_INCREMENTAL: 0
  RUSTFLAGS: "-Dwarnings"

jobs:
  check:
    runs-on: ubuntu-latest
    steps:
      - uses: actions/checkout@v2
      - uses: actions-rs/toolchain@v1
        with:
          toolchain: stable
          override: true
          profile: minimal
      - run: cargo check

  build:
    runs-on: ubuntu-latest
    strategy:
      matrix:
        rust:
<<<<<<< HEAD
          - 1.48.0 # MSRV
=======
          - 1.62.0 # MSRV
>>>>>>> 44cfba42
          - stable
        target:
          # - armv7a-none-eabi
          - thumbv7em-none-eabi
          - wasm32-unknown-unknown
    steps:
      - uses: actions/checkout@v2
      - uses: actions-rs/toolchain@v1
        with:
          toolchain: ${{ matrix.rust }}
          target: ${{ matrix.target }}
          override: true
          profile: minimal
      - run: cargo build --target ${{ matrix.target }} --release --no-default-features
      - run: cargo build --target ${{ matrix.target }} --release --no-default-features --features num-traits

  test:
    runs-on: ubuntu-latest
    strategy:
      matrix:
        include:
          # 32-bit Linux
          - target: i686-unknown-linux-gnu
<<<<<<< HEAD
            rust: 1.48.0 # MSRV
=======
            rust: 1.62.0 # MSRV
>>>>>>> 44cfba42
            deps: sudo apt update && sudo apt install gcc-multilib
          - target: i686-unknown-linux-gnu
            rust: stable
            deps: sudo apt update && sudo apt install gcc-multilib

          # 64-bit Linux
          - target: x86_64-unknown-linux-gnu
<<<<<<< HEAD
            rust: 1.48.0 # MSRV
=======
            rust: 1.62.0 # MSRV
>>>>>>> 44cfba42
          - target: x86_64-unknown-linux-gnu
            rust: stable

    steps:
      - uses: actions/checkout@v2
      - uses: actions-rs/toolchain@v1
        with:
          toolchain: ${{ matrix.rust }}
          target: ${{ matrix.target }}
          override: true
          profile: minimal
      - run: ${{ matrix.deps }}
      - run: cargo test --target ${{ matrix.target }} --release --all-features

  rustfmt:
    runs-on: ubuntu-latest
    steps:
      - uses: actions/checkout@v2
      - uses: actions-rs/toolchain@v1
        with:
          toolchain: stable
          components: rustfmt
          override: true
          profile: minimal
      - uses: actions-rs/cargo@v1
        with:
          command: fmt
          args: --all -- --check
  clippy:
    runs-on: ubuntu-latest
    steps:
      - uses: actions/checkout@v2
      - uses: actions-rs/toolchain@v1
        with:
<<<<<<< HEAD
          toolchain: 1.48.0 # MSRV
=======
          toolchain: 1.62.0 # MSRV
>>>>>>> 44cfba42
          components: clippy
          override: true
          profile: minimal
      - run: cargo clippy -- -D warnings<|MERGE_RESOLUTION|>--- conflicted
+++ resolved
@@ -26,11 +26,7 @@
     strategy:
       matrix:
         rust:
-<<<<<<< HEAD
-          - 1.48.0 # MSRV
-=======
           - 1.62.0 # MSRV
->>>>>>> 44cfba42
           - stable
         target:
           # - armv7a-none-eabi
@@ -54,11 +50,7 @@
         include:
           # 32-bit Linux
           - target: i686-unknown-linux-gnu
-<<<<<<< HEAD
-            rust: 1.48.0 # MSRV
-=======
             rust: 1.62.0 # MSRV
->>>>>>> 44cfba42
             deps: sudo apt update && sudo apt install gcc-multilib
           - target: i686-unknown-linux-gnu
             rust: stable
@@ -66,11 +58,7 @@
 
           # 64-bit Linux
           - target: x86_64-unknown-linux-gnu
-<<<<<<< HEAD
-            rust: 1.48.0 # MSRV
-=======
             rust: 1.62.0 # MSRV
->>>>>>> 44cfba42
           - target: x86_64-unknown-linux-gnu
             rust: stable
 
@@ -105,11 +93,7 @@
       - uses: actions/checkout@v2
       - uses: actions-rs/toolchain@v1
         with:
-<<<<<<< HEAD
-          toolchain: 1.48.0 # MSRV
-=======
           toolchain: 1.62.0 # MSRV
->>>>>>> 44cfba42
           components: clippy
           override: true
           profile: minimal
