--- conflicted
+++ resolved
@@ -294,7 +294,17 @@
     }
 }
 
-<<<<<<< HEAD
+#[cfg(feature = "defmt")]
+#[cfg_attr(docsrs, doc(cfg(feature = "defmt")))]
+impl<C> defmt::Format for Vector3d<C>
+where
+    C: Component + defmt::Format,
+{
+    fn format(&self, fmt: defmt::Formatter<'_>) {
+        defmt::write!(fmt, "({}, {}, {})", self.x, self.y, self.z)
+    }
+}
+
 #[cfg(test)]
 mod tests {
     use super::*;
@@ -323,15 +333,5 @@
         assert_eq!(arr[0], 1);
         assert_eq!(arr[1], 2);
         assert_eq!(arr[2], 3);
-=======
-#[cfg(feature = "defmt")]
-#[cfg_attr(docsrs, doc(cfg(feature = "defmt")))]
-impl<C> defmt::Format for Vector3d<C>
-where
-    C: Component + defmt::Format,
-{
-    fn format(&self, fmt: defmt::Formatter<'_>) {
-        defmt::write!(fmt, "({}, {}, {})", self.x, self.y, self.z)
->>>>>>> f8dd93d3
     }
 }