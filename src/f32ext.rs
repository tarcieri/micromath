//! `f32` extension

use crate::float::F32;

/// `f32` extension providing various arithmetic approximations and polyfills
/// for `std` functionality.
pub trait F32Ext: Sized {
    /// Compute absolute value with a constant-time, data-independent
    /// implementation.
    fn abs(self) -> f32;

    /// Approximate `acos(x)` in radians in the range `[0, pi]`
    fn acos(self) -> f32;

    /// Approximate `asin(x)` in radians in the range `[-pi/2, pi/2]`.
    fn asin(self) -> f32;

    /// Approximate `atan(x)` in radians with a maximum error of `0.002`.
    fn atan(self) -> f32;

    /// Approximate `atan(x)` normalized to the `[−1,1]` range with a maximum
    /// error of `0.1620` degrees.
    fn atan_norm(self) -> f32;

    /// Approximate the four quadrant arctangent `atan2(x)` in radians, with
    /// a maximum error of `0.002`.
    fn atan2(self, other: f32) -> f32;

    /// Approximate the four quadrant arctangent.
    /// Normalized to the `[0,4)` range with a maximum error of `0.1620` degrees.
    fn atan2_norm(self, other: f32) -> f32;

    /// Approximate floating point ceiling.
    fn ceil(self) -> f32;

    /// Copies the sign from one number to another and returns it.
    fn copysign(self, sign: f32) -> f32;

    /// Approximate cosine in radians with a maximum error of `0.002`.
    fn cos(self) -> f32;

    /// Calculates Euclidean division, the matching method for `rem_euclid`.
    fn div_euclid(self, other: f32) -> f32;

    /// Approximate `e^x`.
    fn exp(self) -> f32;

    /// Approximate floating point floor.
    fn floor(self) -> f32;

    /// Retrieve the fractional part of floating point with sign.
    fn fract(self) -> f32;

    /// Approximate the length of the hypotenuse of a right-angle triangle given
    /// legs of length `x` and `y`.
    fn hypot(self, other: f32) -> f32;

    /// Approximate `1/x` with an average deviation of ~8%.
    fn inv(self) -> f32;

    /// Approximate inverse square root with an average deviation of ~5%.
    fn invsqrt(self) -> f32;

    /// Approximate `ln(x)`.
    fn ln(self) -> f32;

    /// Approximate `log` with an arbitrary base.
    fn log(self, base: f32) -> f32;

    /// Approximate `log2`.
    fn log2(self) -> f32;

    /// Approximate `log10`.
    fn log10(self) -> f32;

    /// Approximate `self^n`.
    fn powf(self, n: f32) -> f32;

    /// Approximate `self^n` where n is an `i32`
    fn powi(self, n: i32) -> f32;

    /// Calculates the least nonnegative remainder of `self (mod other)`.
    fn rem_euclid(self, other: f32) -> f32;

    /// Round the number part of floating point with sign.
    fn round(self) -> f32;

    /// Approximate sine in radians with a maximum error of `0.002`.
    fn sin(self) -> f32;

    /// Approximate square root with an average deviation of ~5%.
    fn sqrt(self) -> f32;

    /// Approximate `tan(x)` in radians with a maximum error of `0.6`.
    fn tan(self) -> f32;

    /// Retrieve whole number part of floating point with sign.
    fn trunc(self) -> f32;
}

impl F32Ext for f32 {
    #[inline]
    fn abs(self) -> f32 {
        F32(self).abs().0
    }

    #[inline]
    fn acos(self) -> f32 {
        F32(self).acos().0
    }

    #[inline]
    fn asin(self) -> f32 {
        F32(self).asin().0
    }

    #[inline]
    fn atan(self) -> f32 {
        F32(self).atan().0
    }

    #[inline]
    fn atan_norm(self) -> f32 {
        F32(self).atan_norm().0
    }

    #[inline]
    fn atan2(self, other: f32) -> f32 {
        F32(self).atan2(F32(other)).0
    }

    #[inline]
    fn atan2_norm(self, other: f32) -> f32 {
        F32(self).atan2_norm(F32(other)).0
    }

    #[inline]
    fn ceil(self) -> f32 {
        F32(self).ceil().0
    }

    #[inline]
    fn copysign(self, sign: f32) -> f32 {
        F32(self).copysign(F32(sign)).0
    }

    #[inline]
    fn cos(self) -> f32 {
        F32(self).cos().0
    }

    #[inline]
    fn div_euclid(self, other: f32) -> f32 {
        F32(self).div_euclid(F32(other)).0
    }

    #[inline]
    fn exp(self) -> f32 {
        F32(self).exp().0
    }

    #[inline]
    fn floor(self) -> f32 {
        F32(self).floor().0
    }

    #[inline]
    fn fract(self) -> f32 {
        F32(self).fract().0
    }

    #[inline]
    fn hypot(self, other: f32) -> f32 {
        F32(self).hypot(other.into()).0
    }

    #[inline]
    fn inv(self) -> f32 {
        F32(self).inv().0
    }

    #[inline]
    fn invsqrt(self) -> f32 {
        F32(self).invsqrt().0
    }

    #[inline]
    fn ln(self) -> f32 {
        F32(self).ln().0
    }

    #[inline]
    fn log(self, base: f32) -> f32 {
        F32(self).log(F32(base)).0
    }

    #[inline]
    fn log2(self) -> f32 {
        F32(self).log2().0
    }

    #[inline]
    fn log10(self) -> f32 {
        F32(self).log10().0
    }

    #[inline]
    fn powf(self, n: f32) -> f32 {
<<<<<<< HEAD
        F32(self).powf(n).0
=======
        F32(self).powf(F32(n)).0
>>>>>>> 16b9aae6
    }

    #[inline]
    fn powi(self, n: i32) -> f32 {
        F32(self).powi(n).0
    }

    #[inline]
    fn rem_euclid(self, other: f32) -> f32 {
        F32(self).rem_euclid(F32(other)).0
    }

    #[inline]
    fn round(self) -> f32 {
        F32(self).round().0
    }

    #[inline]
    fn sin(self) -> f32 {
        F32(self).sin().0
    }

    #[inline]
    fn sqrt(self) -> f32 {
        F32(self).sqrt().0
    }

    #[inline]
    fn tan(self) -> f32 {
        F32(self).tan().0
    }

    #[inline]
    fn trunc(self) -> f32 {
        F32(self).trunc().0
    }
}<|MERGE_RESOLUTION|>--- conflicted
+++ resolved
@@ -206,11 +206,7 @@
 
     #[inline]
     fn powf(self, n: f32) -> f32 {
-<<<<<<< HEAD
-        F32(self).powf(n).0
-=======
         F32(self).powf(F32(n)).0
->>>>>>> 16b9aae6
     }
 
     #[inline]
