//! Floating point operations

pub(crate) mod abs;
pub(crate) mod acos;
pub(crate) mod asin;
pub(crate) mod atan;
pub(crate) mod atan2;
pub(crate) mod ceil;
pub(crate) mod copysign;
pub(crate) mod cos;
pub(crate) mod div_euclid;
pub(crate) mod exp;
pub(crate) mod floor;
pub(crate) mod fract;
pub(crate) mod hypot;
pub(crate) mod inv;
pub(crate) mod invsqrt;
pub(crate) mod ln;
pub(crate) mod log;
pub(crate) mod log10;
pub(crate) mod log2;
pub(crate) mod powf;
pub(crate) mod powi;
pub(crate) mod rem_euclid;
pub(crate) mod round;
pub(crate) mod sin;
pub(crate) mod sqrt;
pub(crate) mod tan;
pub(crate) mod trunc;

use core::{
    cmp::Ordering,
    fmt::{self, Display, LowerExp, UpperExp},
    iter::{Product, Sum},
    num::ParseFloatError,
    ops::{Add, AddAssign, Div, DivAssign, Mul, MulAssign, Neg, Rem, RemAssign, Sub, SubAssign},
    str::FromStr,
};

/// Sign mask.
pub(crate) const SIGN_MASK: u32 = 0b1000_0000_0000_0000_0000_0000_0000_0000;

/// Exponent mask.
<<<<<<< HEAD
#[allow(dead_code)]
pub(crate) const EXPONENT_MASK: u32 = 0b0111_1111_1000_0000_0000_0000_0000_0000;

/// Mantissa mask.
#[allow(dead_code)]
pub(crate) const MANTISSA_MASK: u32 = 0b0000_0000_0111_1111_1111_1111_1111_1111;

/// Exponent mask.
#[allow(dead_code)]
=======
pub(crate) const EXPONENT_MASK: u32 = 0b0111_1111_1000_0000_0000_0000_0000_0000;

/// Mantissa mask.
pub(crate) const MANTISSA_MASK: u32 = 0b0000_0000_0111_1111_1111_1111_1111_1111;

/// Exponent mask.
>>>>>>> 16b9aae6
pub(crate) const EXPONENT_BIAS: u32 = 127;

/// Mantissa bits.
///
/// Note: `MANTISSA_DIGITS` is available in `core::f32`, but the actual bits taken up are 24 - 1.
<<<<<<< HEAD
#[allow(dead_code)]
=======
>>>>>>> 16b9aae6
pub(crate) const MANTISSA_BITS: u32 = 23;

/// 32-bit floating point wrapper which implements fast approximation-based
/// operations.
#[derive(Copy, Clone, Debug, Default, PartialEq, PartialOrd)]
pub struct F32(pub f32);

impl F32 {
    /// The value `0.0`.
    pub const ZERO: Self = Self(0.0);

    /// The value `1.0`.
    pub const ONE: Self = Self(1.0);

    /// The radix or base of the internal representation of `f32`.
    pub const RADIX: u32 = f32::RADIX;

    /// Number of significant digits in base 2.
    pub const MANTISSA_DIGITS: u32 = f32::MANTISSA_DIGITS;

    /// Approximate number of significant digits in base 10.
    pub const DIGITS: u32 = f32::DIGITS;

    /// [Machine epsilon] value for `f32`.
    ///
    /// This is the difference between `1.0` and the next larger representable number.
    ///
    /// [Machine epsilon]: https://en.wikipedia.org/wiki/Machine_epsilon
    pub const EPSILON: Self = Self(f32::EPSILON);

    /// Smallest finite `f32` value.
    pub const MIN: Self = Self(f32::MIN);

    /// Smallest positive normal `f32` value.
    pub const MIN_POSITIVE: Self = Self(f32::MIN_POSITIVE);

    /// Largest finite `f32` value.
    pub const MAX: Self = Self(f32::MAX);

    /// One greater than the minimum possible normal power of 2 exponent.
    pub const MIN_EXP: i32 = f32::MIN_EXP;

    /// Maximum possible power of 2 exponent.
    pub const MAX_EXP: i32 = f32::MAX_EXP;

    /// Minimum possible normal power of 10 exponent.
    pub const MIN_10_EXP: i32 = f32::MIN_10_EXP;

    /// Maximum possible power of 10 exponent.
    pub const MAX_10_EXP: i32 = f32::MAX_10_EXP;

    /// Not a Number (NaN).
    pub const NAN: Self = Self(f32::NAN);

    /// Infinity (∞).
    pub const INFINITY: Self = Self(f32::INFINITY);

    /// Negative infinity (−∞).
    pub const NEG_INFINITY: Self = Self(f32::NEG_INFINITY);

    /// Returns `true` if this value is `NaN`.
    #[inline]
    pub fn is_nan(self) -> bool {
        self.0.is_nan()
    }

    /// Returns `true` if this value is positive infinity or negative infinity, and
    /// `false` otherwise.
    #[inline]
    pub fn is_infinite(self) -> bool {
        self.0.is_infinite()
    }

    /// Returns `true` if this number is neither infinite nor `NaN`.
    #[inline]
    pub fn is_finite(self) -> bool {
        self.0.is_finite()
    }

<<<<<<< HEAD
=======
    /// Returns `true` if `self` has a positive sign, including `+0.0`, `NaN`s with
    /// positive sign bit and positive infinity.
    #[inline]
    pub fn is_sign_positive(self) -> bool {
        self.0.is_sign_positive()
    }

    /// Returns `true` if `self` has a negative sign, including `-0.0`, `NaN`s with
    /// negative sign bit and negative infinity.
    #[inline]
    pub fn is_sign_negative(self) -> bool {
        self.0.is_sign_negative()
    }

>>>>>>> 16b9aae6
    /// Raw transmutation to `u32`.
    ///
    /// This is currently identical to `transmute::<f32, u32>(self)` on all platforms.
    ///
    /// See [`F32::from_bits`] for some discussion of the portability of this operation
    /// (there are almost no issues).
    #[inline]
    pub fn to_bits(self) -> u32 {
        self.0.to_bits()
    }

    /// Raw transmutation from `u32`.
    ///
    /// This is currently identical to `transmute::<u32, f32>(v)` on all platforms.
    /// It turns out this is incredibly portable, for two reasons:
    ///
    /// - Floats and Ints have the same endianness on all supported platforms.
    /// - IEEE-754 very precisely specifies the bit layout of floats.
    ///
    /// See [`f32::from_bits`] for more information.
    #[inline]
    pub fn from_bits(v: u32) -> Self {
        Self(f32::from_bits(v))
    }

    /// Extract exponent bits.
    pub(crate) fn extract_exponent_bits(self) -> u32 {
        (self.to_bits() & EXPONENT_MASK)
            .overflowing_shr(MANTISSA_BITS)
            .0
    }

    /// Extract the exponent of a float's value.
    pub(crate) fn extract_exponent_value(self) -> i32 {
        (self.extract_exponent_bits() as i32) - EXPONENT_BIAS as i32
    }

    /// Remove sign.
    pub(crate) fn without_sign(self) -> Self {
        Self::from_bits(self.to_bits() & !SIGN_MASK)
    }
<<<<<<< HEAD
=======

    /// Set the exponent to the given value.
    pub(crate) fn set_exponent(self, exponent: i32) -> Self {
        debug_assert!(exponent <= 127 && exponent >= -128);
        let without_exponent: u32 = self.to_bits() & !EXPONENT_MASK;
        let only_exponent: u32 = ((exponent + EXPONENT_BIAS as i32) as u32)
            .overflowing_shl(MANTISSA_BITS)
            .0;

        Self::from_bits(without_exponent | only_exponent)
    }

    /// Is this floating point value equivalent to an integer?
    pub(crate) fn is_integer(&self) -> bool {
        let exponent = self.extract_exponent_value();
        let self_bits = self.to_bits();

        // if exponent is negative we shouldn't remove anything, this stops an opposite shift.
        let exponent_clamped = i32::max(exponent, 0) as u32;

        // find the part of the fraction that would be left over
        let fractional_part = (self_bits).overflowing_shl(exponent_clamped).0 & MANTISSA_MASK;

        // if fractional part contains anything, we know it *isn't* an integer.
        // if zero there will be nothing in the fractional part
        // if it is whole, there will be nothing in the fractional part
        fractional_part == 0
    }

    /// Is this floating point value even?
    fn is_even(&self) -> bool {
        // any floating point value that doesn't fit in an i32 range is even,
        // and will loose 1's digit precision at exp values of 23+
        if self.extract_exponent_value() >= 31 {
            true
        } else {
            (self.0 as i32) % 2 == 0
        }
    }
>>>>>>> 16b9aae6
}

impl Add for F32 {
    type Output = F32;

    #[inline]
    fn add(self, rhs: F32) -> F32 {
        F32(self.0 + rhs.0)
    }
}

impl Add<f32> for F32 {
    type Output = F32;

    #[inline]
    fn add(self, rhs: f32) -> F32 {
        F32(self.0 + rhs)
    }
}

impl Add<F32> for f32 {
    type Output = F32;

    #[inline]
    fn add(self, rhs: F32) -> F32 {
        F32(self + rhs.0)
    }
}

impl AddAssign for F32 {
    #[inline]
    fn add_assign(&mut self, rhs: F32) {
        self.0 += rhs.0;
    }
}

impl AddAssign<f32> for F32 {
    #[inline]
    fn add_assign(&mut self, rhs: f32) {
        self.0 += rhs;
    }
}

impl AddAssign<F32> for f32 {
    #[inline]
    fn add_assign(&mut self, rhs: F32) {
        *self += rhs.0;
    }
}

impl Display for F32 {
    #[inline]
    fn fmt(&self, fmt: &mut fmt::Formatter<'_>) -> fmt::Result {
        write!(fmt, "{}", self.0)
    }
}

impl Div for F32 {
    type Output = F32;

    #[inline]
    fn div(self, rhs: F32) -> F32 {
        F32(self.0 / rhs.0)
    }
}

impl Div<f32> for F32 {
    type Output = F32;

    #[inline]
    fn div(self, rhs: f32) -> F32 {
        F32(self.0 / rhs)
    }
}

impl Div<F32> for f32 {
    type Output = F32;

    #[inline]
    fn div(self, rhs: F32) -> F32 {
        F32(self / rhs.0)
    }
}

impl DivAssign for F32 {
    #[inline]
    fn div_assign(&mut self, rhs: F32) {
        self.0 /= rhs.0;
    }
}

impl DivAssign<f32> for F32 {
    #[inline]
    fn div_assign(&mut self, rhs: f32) {
        self.0 /= rhs;
    }
}

impl DivAssign<F32> for f32 {
    #[inline]
    fn div_assign(&mut self, rhs: F32) {
        *self /= rhs.0;
    }
}

impl From<f32> for F32 {
    #[inline]
    fn from(n: f32) -> F32 {
        F32(n)
    }
}

impl From<F32> for f32 {
    #[inline]
    fn from(n: F32) -> f32 {
        n.0
    }
}

impl From<i8> for F32 {
    #[inline]
    fn from(n: i8) -> F32 {
        F32(n.into())
    }
}

impl From<i16> for F32 {
    #[inline]
    fn from(n: i16) -> F32 {
        F32(n.into())
    }
}

impl From<u8> for F32 {
    #[inline]
    fn from(n: u8) -> F32 {
        F32(n.into())
    }
}

impl From<u16> for F32 {
    #[inline]
    fn from(n: u16) -> F32 {
        F32(n.into())
    }
}

impl FromStr for F32 {
    type Err = ParseFloatError;

    #[inline]
    fn from_str(src: &str) -> Result<F32, ParseFloatError> {
        f32::from_str(src).map(F32)
    }
}

impl LowerExp for F32 {
    #[inline]
    fn fmt(&self, f: &mut fmt::Formatter<'_>) -> fmt::Result {
        write!(f, "{:e}", self.0)
    }
}

impl Mul for F32 {
    type Output = F32;

    #[inline]
    fn mul(self, rhs: F32) -> F32 {
        F32(self.0 * rhs.0)
    }
}

impl Mul<f32> for F32 {
    type Output = F32;

    #[inline]
    fn mul(self, rhs: f32) -> F32 {
        F32(self.0 * rhs)
    }
}

impl Mul<F32> for f32 {
    type Output = F32;

    #[inline]
    fn mul(self, rhs: F32) -> F32 {
        F32(self * rhs.0)
    }
}

impl MulAssign for F32 {
    #[inline]
    fn mul_assign(&mut self, rhs: F32) {
        self.0 *= rhs.0;
    }
}

impl MulAssign<f32> for F32 {
    #[inline]
    fn mul_assign(&mut self, rhs: f32) {
        self.0 *= rhs;
    }
}

impl MulAssign<F32> for f32 {
    #[inline]
    fn mul_assign(&mut self, rhs: F32) {
        *self *= rhs.0;
    }
}

impl Neg for F32 {
    type Output = F32;

    #[inline]
    fn neg(self) -> F32 {
        F32(-self.0)
    }
}

impl PartialEq<f32> for F32 {
    fn eq(&self, other: &f32) -> bool {
        self.0.eq(other)
    }
}

impl PartialEq<F32> for f32 {
    fn eq(&self, other: &F32) -> bool {
        self.eq(&other.0)
    }
}

impl PartialOrd<f32> for F32 {
    fn partial_cmp(&self, other: &f32) -> Option<Ordering> {
        self.0.partial_cmp(other)
    }
}

impl PartialOrd<F32> for f32 {
    fn partial_cmp(&self, other: &F32) -> Option<Ordering> {
        self.partial_cmp(&other.0)
    }
}

impl Product for F32 {
    #[inline]
    fn product<I>(iter: I) -> Self
    where
        I: Iterator<Item = F32>,
    {
        F32(f32::product(iter.map(f32::from)))
    }
}

impl Rem for F32 {
    type Output = F32;

    #[inline]
    fn rem(self, rhs: F32) -> F32 {
        F32(self.0 % rhs.0)
    }
}

impl Rem<f32> for F32 {
    type Output = F32;

    #[inline]
    fn rem(self, rhs: f32) -> F32 {
        F32(self.0 % rhs)
    }
}

impl Rem<F32> for f32 {
    type Output = F32;

    #[inline]
    fn rem(self, rhs: F32) -> F32 {
        F32(self % rhs.0)
    }
}

impl RemAssign for F32 {
    #[inline]
    fn rem_assign(&mut self, rhs: F32) {
        self.0 %= rhs.0;
    }
}

impl RemAssign<f32> for F32 {
    #[inline]
    fn rem_assign(&mut self, rhs: f32) {
        self.0 %= rhs;
    }
}

impl Sub for F32 {
    type Output = F32;

    #[inline]
    fn sub(self, rhs: F32) -> F32 {
        F32(self.0 - rhs.0)
    }
}

impl Sub<f32> for F32 {
    type Output = F32;

    #[inline]
    fn sub(self, rhs: f32) -> F32 {
        F32(self.0 - rhs)
    }
}

impl Sub<F32> for f32 {
    type Output = F32;

    #[inline]
    fn sub(self, rhs: F32) -> F32 {
        F32(self - rhs.0)
    }
}

impl SubAssign for F32 {
    #[inline]
    fn sub_assign(&mut self, rhs: F32) {
        self.0 -= rhs.0;
    }
}

impl SubAssign<f32> for F32 {
    #[inline]
    fn sub_assign(&mut self, rhs: f32) {
        self.0 -= rhs;
    }
}

impl SubAssign<F32> for f32 {
    #[inline]
    fn sub_assign(&mut self, rhs: F32) {
        *self -= rhs.0;
    }
}

impl Sum for F32 {
    #[inline]
    fn sum<I>(iter: I) -> Self
    where
        I: Iterator<Item = F32>,
    {
        F32(f32::sum(iter.map(f32::from)))
    }
}

impl UpperExp for F32 {
    #[inline]
    fn fmt(&self, f: &mut fmt::Formatter<'_>) -> fmt::Result {
        write!(f, "{:E}", self.0)
    }
}<|MERGE_RESOLUTION|>--- conflicted
+++ resolved
@@ -41,33 +41,17 @@
 pub(crate) const SIGN_MASK: u32 = 0b1000_0000_0000_0000_0000_0000_0000_0000;
 
 /// Exponent mask.
-<<<<<<< HEAD
-#[allow(dead_code)]
-pub(crate) const EXPONENT_MASK: u32 = 0b0111_1111_1000_0000_0000_0000_0000_0000;
-
-/// Mantissa mask.
-#[allow(dead_code)]
-pub(crate) const MANTISSA_MASK: u32 = 0b0000_0000_0111_1111_1111_1111_1111_1111;
-
-/// Exponent mask.
-#[allow(dead_code)]
-=======
 pub(crate) const EXPONENT_MASK: u32 = 0b0111_1111_1000_0000_0000_0000_0000_0000;
 
 /// Mantissa mask.
 pub(crate) const MANTISSA_MASK: u32 = 0b0000_0000_0111_1111_1111_1111_1111_1111;
 
 /// Exponent mask.
->>>>>>> 16b9aae6
 pub(crate) const EXPONENT_BIAS: u32 = 127;
 
 /// Mantissa bits.
 ///
 /// Note: `MANTISSA_DIGITS` is available in `core::f32`, but the actual bits taken up are 24 - 1.
-<<<<<<< HEAD
-#[allow(dead_code)]
-=======
->>>>>>> 16b9aae6
 pub(crate) const MANTISSA_BITS: u32 = 23;
 
 /// 32-bit floating point wrapper which implements fast approximation-based
@@ -147,8 +131,6 @@
         self.0.is_finite()
     }
 
-<<<<<<< HEAD
-=======
     /// Returns `true` if `self` has a positive sign, including `+0.0`, `NaN`s with
     /// positive sign bit and positive infinity.
     #[inline]
@@ -163,7 +145,6 @@
         self.0.is_sign_negative()
     }
 
->>>>>>> 16b9aae6
     /// Raw transmutation to `u32`.
     ///
     /// This is currently identical to `transmute::<f32, u32>(self)` on all platforms.
@@ -205,8 +186,6 @@
     pub(crate) fn without_sign(self) -> Self {
         Self::from_bits(self.to_bits() & !SIGN_MASK)
     }
-<<<<<<< HEAD
-=======
 
     /// Set the exponent to the given value.
     pub(crate) fn set_exponent(self, exponent: i32) -> Self {
@@ -246,7 +225,6 @@
             (self.0 as i32) % 2 == 0
         }
     }
->>>>>>> 16b9aae6
 }
 
 impl Add for F32 {
