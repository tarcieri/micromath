//! `x^n` with fractional `n` approximation for a single-precision float.
<<<<<<< HEAD

use super::F32;
use crate::float::utils::FloatComponents;

impl F32 {
    /// Raises a number to a floating point power.
    pub fn powf(self, n: f32) -> Self {
        // using x^n = exp(ln(x^n)) = exp(n*ln(x))
        if self.0 < 0.0 {
            if !n.is_integer() {
                Self::NAN
            } else {
                // if n is even, then we know that the result will have no sign, so we can remove it
                if n.is_even() {
                    (n * self.without_sign().ln()).exp()
                } else {
                    // if n isn't even, we need to multiply by -1.0 at the end.
                    -(n * self.without_sign().ln()).exp()
                }
            }
        } else {
            (n * self.ln()).exp()
=======

use super::F32;

impl F32 {
    /// Raises a number to a floating point power.
    pub fn powf(self, n: Self) -> Self {
        // using x^n = exp(ln(x^n)) = exp(n*ln(x))
        if self >= Self::ZERO {
            (n * self.ln()).exp()
        } else if !n.is_integer() {
            Self::NAN
        } else if n.is_even() {
            // if n is even, then we know that the result will have no sign, so we can remove it
            (n * self.without_sign().ln()).exp()
        } else {
            // if n isn't even, we need to multiply by -1.0 at the end.
            -(n * self.without_sign().ln()).exp()
>>>>>>> 16b9aae6
        }
    }
}

#[cfg(test)]
mod tests {
    use super::F32;

    /// error builds up from both exp and ln approximation, so we double the error allowed.
    pub(crate) const MAX_ERROR: f32 = 0.002;

    ///  powf(3,x) test vectors - `(input, output)`
    pub(crate) const TEST_VECTORS_POW3: &[(f32, f32)] = &[
        (-1e-20, 1.0),
        (-1e-19, 1.0),
        (-1e-18, 1.0),
        (-1e-17, 1.0),
        (-1e-16, 0.9999999999999999),
        (-1e-15, 0.9999999999999989),
        (-1e-14, 0.999999999999989),
        (-1e-13, 0.9999999999998901),
        (-1e-12, 0.9999999999989014),
        (-1e-11, 0.9999999999890139),
        (-1e-10, 0.9999999998901388),
        (-1e-09, 0.9999999989013877),
        (-1e-08, 0.9999999890138772),
        (-1e-07, 0.999_999_9),
        (-1e-06, 0.999_998_9),
        (-1e-05, 0.999_989_03),
        (-1e-04, 0.999_890_15),
        (-0.001, 0.998_901_96),
        (-0.01, 0.989_074),
        (-0.1, 0.895_958_5),
        (-1.0, 0.333_333_34),
        (-10.0, 1.693_508_8e-5),
        (-100.0, 0e0),
        (-1000.0, 0.0),
        (1e-20, 1.0),
        (1e-19, 1.0),
        (1e-18, 1.0),
        (1e-17, 1.0),
        (1e-16, 1.0),
        (1e-15, 1.000000000000001),
        (1e-14, 1.0000000000000109),
        (1e-13, 1.00000000000011),
        (1e-12, 1.0000000000010987),
        (1e-11, 1.000000000010986),
        (1e-10, 1.0000000001098612),
        (1e-09, 1.0000000010986123),
        (1e-08, 1.000000010986123),
        (1e-07, 1.000_000_1),
        (1e-06, 1.000_001_1),
        (1e-05, 1.000_011),
        (1e-04, 1.000_109_9),
        (0.001, 1.001_099_2),
        (0.01, 1.011_046_6),
        (0.1, 1.116_123_2),
        (1.0, 3.0),
        (10.0, 59049.0),
    ];

    ///  powf(150,x) test vectors - `(input, output)`
    pub(crate) const TEST_VECTORS_POW150: &[(f32, f32)] = &[
        (-1e-20, 1.0),
        (-1e-19, 1.0),
        (-1e-18, 1.0),
        (-1e-17, 1.0),
        (-1e-16, 0.9999999999999994),
        (-1e-15, 0.999999999999995),
        (-1e-14, 0.9999999999999499),
        (-1e-13, 0.999999999999499),
        (-1e-12, 0.9999999999949893),
        (-1e-11, 0.9999999999498936),
        (-1e-10, 0.9999999994989365),
        (-1e-09, 0.9999999949893649),
        (-1e-08, 0.999_999_94),
        (-1e-07, 0.999_999_5),
        (-1e-06, 0.999_995),
        (-1e-05, 0.999_949_9),
        (-1e-04, 0.999_499_1),
        (-0.001, 0.995_001_9),
        (-0.01, 0.951_128_24),
        (-0.1, 0.605_885_9),
        (-1.0, 0.006_666_667),
        (-10.0, 1.734_153e-22),
        (-100.0, 0e0),
        (-1000.0, 0.0),
        (-10000.0, 0.0),
        (-100000.0, 0.0),
        (-1000000.0, 0.0),
        (-10000000.0, 0.0),
        (-100000000.0, 0.0),
        (-1000000000.0, 0.0),
        (-10000000000.0, 0.0),
        (-100000000000.0, 0.0),
        (-1000000000000.0, 0.0),
        (-10000000000000.0, 0.0),
        (-100000000000000.0, 0.0),
        (-1000000000000000.0, 0.0),
        (-1e+16, 0.0),
        (-1e+17, 0.0),
        (-1e+18, 0.0),
        (-1e+19, 0.0),
        (1e-20, 1.0),
        (1e-19, 1.0),
        (1e-18, 1.0),
        (1e-17, 1.0),
        (1e-16, 1.0000000000000004),
        (1e-15, 1.000000000000005),
        (1e-14, 1.0000000000000502),
        (1e-13, 1.0000000000005012),
        (1e-12, 1.0000000000050107),
        (1e-11, 1.0000000000501064),
        (1e-10, 1.0000000005010636),
        (1e-09, 1.0000000050106352),
        (1e-08, 1.000000050106354),
        (1e-07, 1.000_000_5),
        (1e-06, 1.000_005),
        (1e-05, 1.000_050_1),
        (1e-04, 1.000_501_2),
        (0.001, 1.005_023_2),
        (0.01, 1.051_382_9),
        (0.1, 1.650_475_6),
        (1.0, 150.0),
        (10.0, 5.766_504e21),
    ];

    ///  misc powf(x,n) test vectors - `(base_input, power_input, output)`
    pub(crate) const TEST_VECTORS_MISC: &[(f32, f32, f32)] = &[
        (-0.5881598, 2.0, 0.345_931_95),
        (-0.5881598, 3.2, f32::NAN),
        (-0.5881598, 3.0, -0.203_463_27),
        (-1000000.0, 4.0, 1e+24),
    ];

    fn calc_relative_error(experimental: F32, expected: f32) -> F32 {
        if experimental.is_nan() && expected.is_nan() {
            F32::ZERO
        } else if expected != 0.0 {
            (experimental - expected) / expected
        } else {
            (experimental - expected) / (expected + 1.0e-20)
        }
    }

    #[test]
    fn sanity_check() {
        for &(x, expected) in TEST_VECTORS_POW3 {
<<<<<<< HEAD
            let exp_x = F32(3.0).powf(x);
=======
            let exp_x = F32(3.0).powf(F32(x));
>>>>>>> 16b9aae6
            let relative_error = calc_relative_error(exp_x, expected);

            assert!(
                relative_error <= MAX_ERROR,
                "relative_error {} too large for input {} : {} vs {}",
                relative_error,
                x,
                exp_x,
                expected
            );
        }

        for &(x, expected) in TEST_VECTORS_POW150 {
<<<<<<< HEAD
            let exp_x = F32(150.0).powf(x);
=======
            let exp_x = F32(150.0).powf(F32(x));
>>>>>>> 16b9aae6
            let relative_error = calc_relative_error(exp_x, expected);

            assert!(
                relative_error <= MAX_ERROR,
                "relative_error {} too large for input {} : {} vs {}",
                relative_error,
                x,
                exp_x,
                expected
            );
        }

        for &(base_input, power_input, expected) in TEST_VECTORS_MISC {
<<<<<<< HEAD
            let exp_x = F32(base_input).powf(power_input);
=======
            let exp_x = F32(base_input).powf(F32(power_input));
>>>>>>> 16b9aae6
            let relative_error = calc_relative_error(exp_x, expected);

            assert!(
                relative_error <= MAX_ERROR,
                "relative_error {} too large for input {}.powf({}) : {} vs {}",
                relative_error,
                base_input,
                power_input,
                exp_x,
                expected
            );
        }
    }
}<|MERGE_RESOLUTION|>--- conflicted
+++ resolved
@@ -1,28 +1,4 @@
 //! `x^n` with fractional `n` approximation for a single-precision float.
-<<<<<<< HEAD
-
-use super::F32;
-use crate::float::utils::FloatComponents;
-
-impl F32 {
-    /// Raises a number to a floating point power.
-    pub fn powf(self, n: f32) -> Self {
-        // using x^n = exp(ln(x^n)) = exp(n*ln(x))
-        if self.0 < 0.0 {
-            if !n.is_integer() {
-                Self::NAN
-            } else {
-                // if n is even, then we know that the result will have no sign, so we can remove it
-                if n.is_even() {
-                    (n * self.without_sign().ln()).exp()
-                } else {
-                    // if n isn't even, we need to multiply by -1.0 at the end.
-                    -(n * self.without_sign().ln()).exp()
-                }
-            }
-        } else {
-            (n * self.ln()).exp()
-=======
 
 use super::F32;
 
@@ -40,7 +16,6 @@
         } else {
             // if n isn't even, we need to multiply by -1.0 at the end.
             -(n * self.without_sign().ln()).exp()
->>>>>>> 16b9aae6
         }
     }
 }
@@ -189,11 +164,7 @@
     #[test]
     fn sanity_check() {
         for &(x, expected) in TEST_VECTORS_POW3 {
-<<<<<<< HEAD
-            let exp_x = F32(3.0).powf(x);
-=======
             let exp_x = F32(3.0).powf(F32(x));
->>>>>>> 16b9aae6
             let relative_error = calc_relative_error(exp_x, expected);
 
             assert!(
@@ -207,11 +178,7 @@
         }
 
         for &(x, expected) in TEST_VECTORS_POW150 {
-<<<<<<< HEAD
-            let exp_x = F32(150.0).powf(x);
-=======
             let exp_x = F32(150.0).powf(F32(x));
->>>>>>> 16b9aae6
             let relative_error = calc_relative_error(exp_x, expected);
 
             assert!(
@@ -225,11 +192,7 @@
         }
 
         for &(base_input, power_input, expected) in TEST_VECTORS_MISC {
-<<<<<<< HEAD
-            let exp_x = F32(base_input).powf(power_input);
-=======
             let exp_x = F32(base_input).powf(F32(power_input));
->>>>>>> 16b9aae6
             let relative_error = calc_relative_error(exp_x, expected);
 
             assert!(
