--- conflicted
+++ resolved
@@ -1,23 +1,13 @@
 //! Floating point fractional number for a single-precision float.
 
-<<<<<<< HEAD
-use super::utils::{FloatComponents, EXPONENT_BIAS, MANTISSA_BITS, MANTISSA_MASK};
-use super::F32;
-=======
 use super::F32;
 use super::{EXPONENT_BIAS, MANTISSA_BITS, MANTISSA_MASK};
->>>>>>> 16b9aae6
 
 impl F32 {
     /// Returns the fractional part of a number.
     pub fn fract(self) -> Self {
-<<<<<<< HEAD
-        let x_bits: u32 = self.to_bits();
-        let exponent: i32 = self.0.extract_exponent_value();
-=======
         let x_bits = self.to_bits();
         let exponent = self.extract_exponent_value();
->>>>>>> 16b9aae6
 
         // we know it is *only* fraction
         if exponent < 0 {
